--- conflicted
+++ resolved
@@ -346,12 +346,6 @@
     from pyrecon.utils import setup_logging
 
     setup_logging()
-<<<<<<< HEAD
-=======
-    # Uncomment to compute catalogs needed for these tests
-    import utils
-    #utils.setup()
->>>>>>> 494a7ee6
 
     recon_code = os.path.join(os.path.abspath(os.path.dirname(__file__)), '_codes', 'recon')
     output_data_fn = os.path.join(catalog_dir, 'data_rec.fits')
